--- conflicted
+++ resolved
@@ -59,15 +59,13 @@
     - env: PRK_TARGET=allupc
            UPC_IMPL=bupc
            GASNET_CONDUIT=ofi
-<<<<<<< HEAD
            PRK_FLAGS="-Wc,-O3"
-=======
     # UPC over MPICH on Mac hangs - may be async progress issue
     - os: osx
       env: PRK_TARGET=allupc
            UPC_IMPL=bupc
            GASNET_CONDUIT=mpi
->>>>>>> 643f94b0
+           PRK_FLAGS="-Wc,-O3"
     # probably because of old GCC (4.6)
     - os: linux
       compiler: gcc
@@ -77,15 +75,6 @@
       env: PRK_TARGET=allhpx3
   allow_failures:
     - env: PRK_TARGET=allgrappa
-<<<<<<< HEAD
-    # UPC over MPICH on Mac hangs - may be async progress issue
-    - os: osx
-      env: PRK_TARGET=allupc
-           UPC_IMPL=bupc
-           GASNET_CONDUIT=mpi
-           PRK_FLAGS="-Wc,-O3"
-=======
->>>>>>> 643f94b0
 addons:
   apt:
     sources:
